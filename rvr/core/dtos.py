"""
Data transfer objects:
- login, with OpenID, OpenID identity, email address, screenname
- user, with userid for user, system generated
- gameid for open, running or finished game
- range-based action
- open game, with list of users registered and details of situation
- general game, with status (open/running/finished), whose turn?, details of
  situation as per open game list
- hand history(!)
"""

# Note: We do not log the user in until they have chosen a unique screenname
# But also note that we only know if their screenname is unique by trying.
class LoginRequest(object):
    """
<<<<<<< HEAD
    Details to record (or ensure) a user in the database.
    """
    def __init__(self, identity, email, screenname):
        """
        If the screenname is already taken, then error, ask user for new
        screenname, and try again.
        
        Response will be an error only when BOTH:
         - this user doesn't exist, AND
         - another user has this screenname
        """
        self.identity = identity
        self.email = email
        self.screenname = screenname
        
class LoginResponse(object):
    """
    Response from a LoginRequest. Note that the screenname may change because
    the user has chosen a different one.
    
    If response has a different screenname to request, it means that the user
    has previously chosen to have a different screenname, possibly because their
    name was taken.
    
    If response has the same screenname, it means either that the user has
    logged in previously, or they were created with that screenname.
    """
    def __init__(self, userid, screenname):
        self.userid = userid
        self.screenname = screenname

class ChangeScreennameRequest(object):
    """
    When the initial automatic login fails, the user gets a chance to choose a
    different screenname and try again. All is well, and this class is not
    needed.
    
    When the initial automatic login succeeds, the user may still want to change
    their screenname, and we give them that option. When they do so, this
    request object is sent to the backend to change their name.
    """
    def __init__(self, userid, screenname):
        self.userid = userid
        self.screenname = screenname

# TODO: 1 for req, 1 resp
class _LoginDetails(object):
    """
    OpenID identity, email address, screenname
    """
=======
    OpenID identity, email address, screenname
    """
>>>>>>> 55fe9c90
    def __init__(self, userid, identity, email, screenname):
        self.userid = userid
        self.identity = identity
        self.email = email
        self.screenname = screenname

class UserDetails(object):
    """
    userid, screenname
    """
    def __init__(self, userid, screenname):
        self.userid = userid
        self.screenname = screenname
        
    @classmethod
    def from_user(cls, user):
        return cls(user.userid, user.screenname)

class RangeBasedActionDetails(object):
    """
    range-based action
    """
    pass

class OpenGameDetails(object):
    """
    list of users in game, and details of situation
    """
    def __init__(self, gameid, users, description):
        self.gameid = gameid
        self.users = users
        self.description = description

    def __str__(self):
        return "Open game %d, users: %s, description: %s" %  \
            (self.gameid, [u.screenname for u in self.users],
             self.description)
    
    @classmethod
    def from_open_game(cls, open_game):
        users = [UserDetails.from_user(o.user) for o in open_game.ogps]
        description = open_game.situation.description
        return cls(open_game.gameid, users, description)

class RunningGameDetails(object):
    """
    list of users in game, and details of situation
    """
    def __init__(self, gameid, users, description, user_details):
        self.gameid = gameid
        self.users = users
        self.description = description
        self.current_user_details = user_details

    def __str__(self):
        return "Running game %d, users: %s, description: %s, current: %s" %  \
            (self.gameid, [u.screenname for u in self.users],
             self.description, self.current_user_details.screenname)
    
    @classmethod
    def from_running_game(cls, running_game):
        users = [UserDetails.from_user(r.user) for r in running_game.rgps]
        description = running_game.situation.description
        user_details = UserDetails.from_user(running_game.current_user)
        return cls(running_game.gameid, users, description, user_details)

class FinishedGameDetails(object):
    """
    list of users in game, and details of situation
    """
    def __init__(self, gameid, users, description):
        self.gameid = gameid
        self.users = users
        self.description = description

    def __str__(self):
        return "Finished game %d, users: %s, description: %s" %  \
            (self.gameid, [u.screenname for u in self.users],
             self.description)
    
    @classmethod
    def from_finished_game(cls, finished_game):
        users = [UserDetails.from_user(f.user) for f in finished_game.fgps]
        description = finished_game.situation.description
        return cls(finished_game.gameid, users, description)

class UsersGameDetails(object):
    """
    lists of open game details, running game details, finished game details, for
    a specific user
    """
    def __init__(self, userid, running_details, finished_details):
        self.userid = userid
        self.running_details = running_details
        self.finished_details = finished_details

class GameDetails(object):
    """
    general game, with status (open/running/finished), whose turn?, details of
    situation as per open game list
    """
    pass

class HandHistoryDetails(object):
    """
    sufficient to show a completed game, analysis etc. to user
    sufficient for the user to choose their new range-based action
    """
    pass<|MERGE_RESOLUTION|>--- conflicted
+++ resolved
@@ -1,180 +1,175 @@
-"""
-Data transfer objects:
-- login, with OpenID, OpenID identity, email address, screenname
-- user, with userid for user, system generated
-- gameid for open, running or finished game
-- range-based action
-- open game, with list of users registered and details of situation
-- general game, with status (open/running/finished), whose turn?, details of
-  situation as per open game list
-- hand history(!)
-"""
-
-# Note: We do not log the user in until they have chosen a unique screenname
-# But also note that we only know if their screenname is unique by trying.
-class LoginRequest(object):
-    """
-<<<<<<< HEAD
-    Details to record (or ensure) a user in the database.
-    """
-    def __init__(self, identity, email, screenname):
-        """
-        If the screenname is already taken, then error, ask user for new
-        screenname, and try again.
-        
-        Response will be an error only when BOTH:
-         - this user doesn't exist, AND
-         - another user has this screenname
-        """
-        self.identity = identity
-        self.email = email
-        self.screenname = screenname
-        
-class LoginResponse(object):
-    """
-    Response from a LoginRequest. Note that the screenname may change because
-    the user has chosen a different one.
-    
-    If response has a different screenname to request, it means that the user
-    has previously chosen to have a different screenname, possibly because their
-    name was taken.
-    
-    If response has the same screenname, it means either that the user has
-    logged in previously, or they were created with that screenname.
-    """
-    def __init__(self, userid, screenname):
-        self.userid = userid
-        self.screenname = screenname
-
-class ChangeScreennameRequest(object):
-    """
-    When the initial automatic login fails, the user gets a chance to choose a
-    different screenname and try again. All is well, and this class is not
-    needed.
-    
-    When the initial automatic login succeeds, the user may still want to change
-    their screenname, and we give them that option. When they do so, this
-    request object is sent to the backend to change their name.
-    """
-    def __init__(self, userid, screenname):
-        self.userid = userid
-        self.screenname = screenname
-
-# TODO: 1 for req, 1 resp
-class _LoginDetails(object):
-    """
-    OpenID identity, email address, screenname
-    """
-=======
-    OpenID identity, email address, screenname
-    """
->>>>>>> 55fe9c90
-    def __init__(self, userid, identity, email, screenname):
-        self.userid = userid
-        self.identity = identity
-        self.email = email
-        self.screenname = screenname
-
-class UserDetails(object):
-    """
-    userid, screenname
-    """
-    def __init__(self, userid, screenname):
-        self.userid = userid
-        self.screenname = screenname
-        
-    @classmethod
-    def from_user(cls, user):
-        return cls(user.userid, user.screenname)
-
-class RangeBasedActionDetails(object):
-    """
-    range-based action
-    """
-    pass
-
-class OpenGameDetails(object):
-    """
-    list of users in game, and details of situation
-    """
-    def __init__(self, gameid, users, description):
-        self.gameid = gameid
-        self.users = users
-        self.description = description
-
-    def __str__(self):
-        return "Open game %d, users: %s, description: %s" %  \
-            (self.gameid, [u.screenname for u in self.users],
-             self.description)
-    
-    @classmethod
-    def from_open_game(cls, open_game):
-        users = [UserDetails.from_user(o.user) for o in open_game.ogps]
-        description = open_game.situation.description
-        return cls(open_game.gameid, users, description)
-
-class RunningGameDetails(object):
-    """
-    list of users in game, and details of situation
-    """
-    def __init__(self, gameid, users, description, user_details):
-        self.gameid = gameid
-        self.users = users
-        self.description = description
-        self.current_user_details = user_details
-
-    def __str__(self):
-        return "Running game %d, users: %s, description: %s, current: %s" %  \
-            (self.gameid, [u.screenname for u in self.users],
-             self.description, self.current_user_details.screenname)
-    
-    @classmethod
-    def from_running_game(cls, running_game):
-        users = [UserDetails.from_user(r.user) for r in running_game.rgps]
-        description = running_game.situation.description
-        user_details = UserDetails.from_user(running_game.current_user)
-        return cls(running_game.gameid, users, description, user_details)
-
-class FinishedGameDetails(object):
-    """
-    list of users in game, and details of situation
-    """
-    def __init__(self, gameid, users, description):
-        self.gameid = gameid
-        self.users = users
-        self.description = description
-
-    def __str__(self):
-        return "Finished game %d, users: %s, description: %s" %  \
-            (self.gameid, [u.screenname for u in self.users],
-             self.description)
-    
-    @classmethod
-    def from_finished_game(cls, finished_game):
-        users = [UserDetails.from_user(f.user) for f in finished_game.fgps]
-        description = finished_game.situation.description
-        return cls(finished_game.gameid, users, description)
-
-class UsersGameDetails(object):
-    """
-    lists of open game details, running game details, finished game details, for
-    a specific user
-    """
-    def __init__(self, userid, running_details, finished_details):
-        self.userid = userid
-        self.running_details = running_details
-        self.finished_details = finished_details
-
-class GameDetails(object):
-    """
-    general game, with status (open/running/finished), whose turn?, details of
-    situation as per open game list
-    """
-    pass
-
-class HandHistoryDetails(object):
-    """
-    sufficient to show a completed game, analysis etc. to user
-    sufficient for the user to choose their new range-based action
-    """
+"""
+Data transfer objects:
+- login, with OpenID, OpenID identity, email address, screenname
+- user, with userid for user, system generated
+- gameid for open, running or finished game
+- range-based action
+- open game, with list of users registered and details of situation
+- general game, with status (open/running/finished), whose turn?, details of
+  situation as per open game list
+- hand history(!)
+"""
+
+# Note: We do not log the user in until they have chosen a unique screenname
+# But also note that we only know if their screenname is unique by trying.
+class LoginRequest(object):
+    """
+    Details to record (or ensure) a user in the database.
+    """
+    def __init__(self, identity, email, screenname):
+        """
+        If the screenname is already taken, then error, ask user for new
+        screenname, and try again.
+        
+        Response will be an error only when BOTH:
+         - this user doesn't exist, AND
+         - another user has this screenname
+        """
+        self.identity = identity
+        self.email = email
+        self.screenname = screenname
+        
+class LoginResponse(object):
+    """
+    Response from a LoginRequest. Note that the screenname may change because
+    the user has chosen a different one.
+    
+    If response has a different screenname to request, it means that the user
+    has previously chosen to have a different screenname, possibly because their
+    name was taken.
+    
+    If response has the same screenname, it means either that the user has
+    logged in previously, or they were created with that screenname.
+    """
+    def __init__(self, userid, screenname):
+        self.userid = userid
+        self.screenname = screenname
+
+class ChangeScreennameRequest(object):
+    """
+    When the initial automatic login fails, the user gets a chance to choose a
+    different screenname and try again. All is well, and this class is not
+    needed.
+    
+    When the initial automatic login succeeds, the user may still want to change
+    their screenname, and we give them that option. When they do so, this
+    request object is sent to the backend to change their name.
+    """
+    def __init__(self, userid, screenname):
+        self.userid = userid
+        self.screenname = screenname
+
+# TODO: 1 for req, 1 resp
+class _LoginDetails(object):
+    """
+    OpenID identity, email address, screenname
+    """
+    def __init__(self, userid, identity, email, screenname):
+        self.userid = userid
+        self.identity = identity
+        self.email = email
+        self.screenname = screenname
+
+class UserDetails(object):
+    """
+    userid, screenname
+    """
+    def __init__(self, userid, screenname):
+        self.userid = userid
+        self.screenname = screenname
+        
+    @classmethod
+    def from_user(cls, user):
+        return cls(user.userid, user.screenname)
+
+class RangeBasedActionDetails(object):
+    """
+    range-based action
+    """
+    pass
+
+class OpenGameDetails(object):
+    """
+    list of users in game, and details of situation
+    """
+    def __init__(self, gameid, users, description):
+        self.gameid = gameid
+        self.users = users
+        self.description = description
+
+    def __str__(self):
+        return "Open game %d, users: %s, description: %s" %  \
+            (self.gameid, [u.screenname for u in self.users],
+             self.description)
+    
+    @classmethod
+    def from_open_game(cls, open_game):
+        users = [UserDetails.from_user(o.user) for o in open_game.ogps]
+        description = open_game.situation.description
+        return cls(open_game.gameid, users, description)
+
+class RunningGameDetails(object):
+    """
+    list of users in game, and details of situation
+    """
+    def __init__(self, gameid, users, description, user_details):
+        self.gameid = gameid
+        self.users = users
+        self.description = description
+        self.current_user_details = user_details
+
+    def __str__(self):
+        return "Running game %d, users: %s, description: %s, current: %s" %  \
+            (self.gameid, [u.screenname for u in self.users],
+             self.description, self.current_user_details.screenname)
+    
+    @classmethod
+    def from_running_game(cls, running_game):
+        users = [UserDetails.from_user(r.user) for r in running_game.rgps]
+        description = running_game.situation.description
+        user_details = UserDetails.from_user(running_game.current_user)
+        return cls(running_game.gameid, users, description, user_details)
+
+class FinishedGameDetails(object):
+    """
+    list of users in game, and details of situation
+    """
+    def __init__(self, gameid, users, description):
+        self.gameid = gameid
+        self.users = users
+        self.description = description
+
+    def __str__(self):
+        return "Finished game %d, users: %s, description: %s" %  \
+            (self.gameid, [u.screenname for u in self.users],
+             self.description)
+    
+    @classmethod
+    def from_finished_game(cls, finished_game):
+        users = [UserDetails.from_user(f.user) for f in finished_game.fgps]
+        description = finished_game.situation.description
+        return cls(finished_game.gameid, users, description)
+
+class UsersGameDetails(object):
+    """
+    lists of open game details, running game details, finished game details, for
+    a specific user
+    """
+    def __init__(self, userid, running_details, finished_details):
+        self.userid = userid
+        self.running_details = running_details
+        self.finished_details = finished_details
+
+class GameDetails(object):
+    """
+    general game, with status (open/running/finished), whose turn?, details of
+    situation as per open game list
+    """
+    pass
+
+class HandHistoryDetails(object):
+    """
+    sufficient to show a completed game, analysis etc. to user
+    sufficient for the user to choose their new range-based action
+    """
     pass