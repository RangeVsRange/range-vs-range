--- conflicted
+++ resolved
@@ -2,11 +2,7 @@
 {% block content %}
 <h2>Join Game Confirmation Page</h2>
 <p>It may take some time for your opponent to make a move in this game. Range vs. Range will send you an email when it's your turn. You can also wait online and start playing as soon as it's your turn.</p>
-<<<<<<< HEAD
 <form method="post" name="join" action="{{ url_for('confirm_join') }}">
-=======
-<form method="post" name="join" action="{{ url_for('confirm_join')>
->>>>>>> 00efd1b8
   {{form.hidden_tag()}}
   <p>
     {% for error in form.errors.email %}
