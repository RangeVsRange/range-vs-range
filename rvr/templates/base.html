--- conflicted
+++ resolved
@@ -47,11 +47,7 @@
       <td><a href="http://rangevsrange.wordpress.com/">The website for the existing client/server version</a></td>
       <td><a href="/logout">Log out</a></td>
     </tr>
-<<<<<<< HEAD
-    <tr><td colspan=4>Show your support: 1RvRE1XPTboTfujU9dRK9euC6TPnGHzKf (<span id=donated>loading</span> donated so far)</td></tr>
-=======
-    <tr><td colspan=3>Show your support: 1RvRE1XPTboTfujU9dRK9euC6TPnGHzKf (<span id=donated>loading</span> BTC donated so far)</td></tr>
->>>>>>> 30649ec9
+    <tr><td colspan=4>Show your support: 1RvRE1XPTboTfujU9dRK9euC6TPnGHzKf (<span id=donated>loading</span> BTC donated so far)</td></tr>
     </table>
   </body>
 </html>