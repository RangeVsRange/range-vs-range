"""
The main pages for the site
"""
from flask import render_template, redirect, url_for
from rvr import APP
from rvr.infrastructure.ioc import FEATURES
from rvr.forms.change import ChangeForm
from rvr.views.error import ERROR_CONFIRMATION, ERROR_NO_SITUATION, \
    ERROR_TEXTURE, ERROR_SITUATION, redirect_to_error, ERROR_BAD_SEARCH
from rvr.core.api import API, APIError
from rvr.app import AUTH
from rvr.core.dtos import LoginRequest
from werkzeug.exceptions import abort  # @UnresolvedImport
import logging
from flask.helpers import flash
from flask.globals import request, session, g

@APP.before_request
def ensure_user():
    """
    Commit user to database and determine userid
    """
<<<<<<< HEAD
    if request.endpoint == 'change_screenname':
        # avoid redirect loop
        return
    if not g.user or 'identity' not in g.user:
        # user is not authenticated yet
        return
    if 'userid' in session and 'screenname' in session:
        # user is authenticated and authorised (logged in)
        return
    if 'screenname' in session:
        screenname = session['screenname']
    else:
        screenname = g.user.name
    api = API()
    req = LoginRequest(identity=g.user.identity,  # @UndefinedVariable
                       email=g.user.email,  # @UndefinedVariable
                       screenname=screenname)  # @UndefinedVariable
    result = api.login(req)
    if result == API.ERR_LOGIN_DUPLICATE_SCREENNAME:
        # User is authenticated with OpenID, but not yet authorised (logged
        # in). We redirect them to a page that allows them to choose a
        # different screenname.
        flash("The screenname '%s' is already taken." % g.user.name)
        return redirect(url_for('change_screenname'))
    if isinstance(result, APIError):
        logging.debug("%s", result)
        abort(403)
    session['userid'] = result.userid
    session['screenname'] = result.screenname

@APP.route('/change', methods=['GET', 'POST'])
@AUTH.required
def change_screenname():
    """
    Without the user being logged in, give the user the option to change their
    screenname from what Google OpenID gave us.
    """
    form = ChangeForm()
    if form.validate_on_submit():
        new_screenname = form.change.data
        session['screenname'] = new_screenname
        flash("Your screenname has been changed to '%s'." % new_screenname)
        return redirect(url_for('home_page'))
    return render_template('change.html', title='Change Your Screenname',
                           current=g.user.name, form=form)
=======
    if g.user and 'identity' in g.user:  # @UndefinedVariable
        api = API()
        req = LoginDetails(userid=None,
                           identity=g.user.identity,  # @UndefinedVariable
                           email=g.user.email,  # @UndefinedVariable
                           screenname=g.user.name)  # @UndefinedVariable
        result = api.login(req)
        if isinstance(result, APIError):
            logging.debug("%s", result)
            abort(403)
        session['userid'] = result.userid
        session['screenname'] = result.screenname
>>>>>>> 55fe9c90

@APP.route('/', methods=['GET'])
def landing_page():
    """
    Generates the unauthenticated landing page. AKA the main or home page.
    """
    return render_template('landing.html', title='Welcome')

@APP.route('/home', methods=['GET', 'POST'])
@AUTH.required
def home_page():
    """
    Authenticated landing page. User is taken here when logged in.
    """
    api = API()
    userid = session['userid']
    screenname = session['screenname']
    open_games = api.get_open_games()
    my_games = api.get_user_games(userid)
    my_open = [og for og in open_games
               if any([u.userid == userid for u in og.users])]
    others_open = [og for og in open_games
                   if not any([u.userid == userid for u in og.users])]
    my_turn_games = [mg for mg in my_games.running_details
                     if mg.current_user_details.userid == userid]
    others_turn_games = [mg for mg in my_games.running_details
                         if mg.current_user_details.userid != userid]
    finished_games = my_games.finished_details
    return render_template('home.html', title='Home',
        screenname=screenname,
        my_open=my_open,
        others_open=others_open,
        my_turn_games=my_turn_games,
        others_turn_games=others_turn_games,
        finished_games=finished_games
        )

def start_page():
    """
    Generates the start page. AKA the main or home page.
    """
    matcher = FEATURES['GameFilter']
    matching_games = matcher.count()
    form = StartForm()
    if form.validate_on_submit():
        if form.path.data == 'situations':
            return redirect(url_for('situation_page'))
        else:
            return redirect(url_for('preflop_page'))
    else:
        return render_template('start.html', title='Home',
            matching_games=matching_games, form=form)

@APP.route('/situation', methods=['GET', 'POST'])
def situation_page():
    """
    Generates the situation selection page.
    """
    matcher = FEATURES['GameFilter']
    provider = FEATURES['SituationProvider']    
    matching_games = matcher.count(path='postflop')
    form = situation_form(provider.all_postflop())
    if form.validate_on_submit():
        situationid = form.situationid.data
        return redirect(url_for('flop_texture_page', situationid=situationid))
    else:
        return render_template('situation.html', form=form,
            title='Select a Training Situation', matching_games=matching_games)

@APP.route('/texture', methods=['GET', 'POST'])
def flop_texture_page():
    """
    Generates the flop texture selection page.
    """
    matcher = FEATURES['GameFilter']
    provider = FEATURES['SituationProvider']
    try:
        situationid = request.args['situationid']  # @UndefinedVariable
    except KeyError:
        # They done something wrong.
        return redirect_to_error(id_=ERROR_SITUATION)
    matching_games = matcher.count(situationid=situationid)
    form = texture_form(provider.all_textures())
    if form.validate_on_submit():
        textureid = form.texture.data
        return redirect(url_for('confirm_situation_page',
                                path='postflop',
                                situationid=situationid,
                                textureid=textureid))
    details = provider.get_situation_by_id(situationid)
    if details is None:
        return redirect_to_error(id_=ERROR_NO_SITUATION)
    return render_template('texture.html', title='Select a Flop Texture',
        matching_games=matching_games, situation=details.name,
        situationid=situationid, form=form)

@APP.route('/preflop', methods=['GET', 'POST'])
def preflop_page():
    """
    Generates the preflop situation selection page.
    """
    matcher = FEATURES['GameFilter']
    provider = FEATURES['SituationProvider']
    matching_games = matcher.count(path='preflop')
    form = preflop_form(provider.all_preflop())
    if form.validate_on_submit():
        situationid = form.situationid.data
        return redirect(url_for('confirm_situation_page',
                                path='preflop',
                                situationid=situationid))
    return render_template('preflop.html', title='Select a Preflop Situation',
        matching_games=matching_games, form=form)

@APP.route('/open-games', methods=['GET', 'POST'])
def open_games_page():
    """
    Generates a list of open games to choose from.
    
    See get_open_games for details.
    """
    matcher = FEATURES['GameFilter']
    path = request.args.get('path', None)  # @UndefinedVariable
    situationid = request.args.get('situationid', None)  # @UndefinedVariable
    textureid = request.args.get('textureid', None)  # @UndefinedVariable
    try:
        matching_games = matcher.games(path=path, situationid=situationid,
            textureid=textureid)
    except ValueError:
        return redirect_to_error(ERROR_BAD_SEARCH)
    form = open_games_form(matching_games)
    if form.validate_on_submit():
        # Note: Form data can be validated, but still choose a game that no
        # longer exists. For that reason, gameids should not be reused.
        return redirect(url_for('confirm_join', gameid=form.gameid.data))
    if matching_games:
        return render_template('open_games.html', title='Select an Open Game',
            games=matching_games, form=form)
    else:
        return render_template('no_open_games.html', title='Sorry!')

def confirm_situation_validation(path, situationid, texture):
    """
    Situation exists, path can only be preflop or postflop, texture should
    exist only when postflop, situationid must match a real situation.
    """
    # situation exists,
    # path can only be preflop or postflop,
    # texture should exist only when postflop
    if (situationid is None or
        path not in ('preflop', 'postflop') or
        (texture is not None) != (path == 'postflop')):
        return ERROR_CONFIRMATION
    return None

@APP.route('/confirm-situation', methods=['GET', 'POST'])
def confirm_situation_page():
    """
    Generates a game start confirmation page. May be confirming new game, or
    join game.
    """
    path = request.args.get('path', None)  # @UndefinedVariable
    situationid = request.args.get('situationid', None)  # @UndefinedVariable
    textureid = request.args.get('textureid', None)  # @UndefinedVariable
    error = confirm_situation_validation(path, situationid, textureid)
    if error is not None:
        return redirect_to_error(id_=error)
    form = ConfirmationForm()
    if form.validate_on_submit():
        return redirect(url_for('game_not_started'))
    elif path == 'preflop':
        return confirm_preflop_page(form, situationid)
    else:
        return confirm_postflop_page(form, situationid, textureid)

def confirm_postflop_page(form, situationid, textureid):
    """
    Confirm user's request to start a postflop game
    """
    provider = FEATURES['SituationProvider']
    s_details = provider.get_situation_by_id(situationid)
    if s_details is None:
        return redirect_to_error(id_=ERROR_NO_SITUATION)
    t_details = provider.get_texture_by_id(textureid)
    if t_details is None:
        return redirect_to_error(id_=ERROR_TEXTURE)
    game_name = "%s (%s)" % (s_details.name, t_details.name)
    matcher = FEATURES['GameFilter']
    matching_games = matcher.count(situationid=situationid, textureid=textureid)
    return render_template('confirm_situation.html',
        matching_games=matching_games, situation=game_name,
        title='Pre-Game Confirmation', form=form, situationid=situationid,
        textureid=textureid)


def confirm_preflop_page(form, situationid):
    """
    Confirm user's request to start a preflop game
    """
    provider = FEATURES['SituationProvider']
    s_details = provider.get_situation_by_id(situationid)
    if s_details is None:
        return redirect_to_error(id_=ERROR_NO_SITUATION)
    game_name = s_details.name
    matcher = FEATURES['GameFilter']
    matching_games = matcher.count(situationid=situationid)
    return render_template('confirm_situation.html',
        matching_games=matching_games, situation=game_name,
        title='Pre-Game Confirmation', form=form, situationid=situationid,
        textureid=None)

@APP.route('/confirm-join', methods=['GET', 'POST'])
def confirm_join():
    """
    Generates a game join confirmation page. Like the confirm situation page,
    but for joining a game instead of starting a game.
    """
    gameid = request.args.get('gameid', None)  # @UndefinedVariable
    if gameid is None:
        return redirect_to_error(id_=ERROR_CONFIRMATION)
    form = ConfirmationForm()
    if form.validate_on_submit():
        return redirect(url_for('game_not_started'))
    else:
        return render_template('confirm_join.html',
            title='Confirm Join Page', form=form,
            heading='Join Game Page')

@APP.route('/game/not-started')
def game_not_started():
    """
    Generates the game page seen when game is not yet full.
    """
    return render_template('game_not_started.html', title='Game - Not Started')

@APP.route('/game/acting')
def game_acting():
    """
    Generates the game page seen when it's the current user's turn.
    """
    return render_template('game_acting.html', title='Game - Your Turn')

@APP.route('/game/waiting')
def game_waiting():
    """
    Generates the game page seen when it's the opponent's turn.
    """
    return render_template('game_waiting.html', title='Game - Waiting')<|MERGE_RESOLUTION|>--- conflicted
+++ resolved
@@ -20,7 +20,6 @@
     """
     Commit user to database and determine userid
     """
-<<<<<<< HEAD
     if request.endpoint == 'change_screenname':
         # avoid redirect loop
         return
@@ -66,20 +65,6 @@
         return redirect(url_for('home_page'))
     return render_template('change.html', title='Change Your Screenname',
                            current=g.user.name, form=form)
-=======
-    if g.user and 'identity' in g.user:  # @UndefinedVariable
-        api = API()
-        req = LoginDetails(userid=None,
-                           identity=g.user.identity,  # @UndefinedVariable
-                           email=g.user.email,  # @UndefinedVariable
-                           screenname=g.user.name)  # @UndefinedVariable
-        result = api.login(req)
-        if isinstance(result, APIError):
-            logging.debug("%s", result)
-            abort(403)
-        session['userid'] = result.userid
-        session['screenname'] = result.screenname
->>>>>>> 55fe9c90
 
 @APP.route('/', methods=['GET'])
 def landing_page():
